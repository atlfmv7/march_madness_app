--- conflicted
+++ resolved
@@ -36,21 +36,15 @@
   <div class="nav-bar">
     <div class="nav-content">
       <div class="d-flex justify-content-between align-items-center">
-<<<<<<< HEAD
         <a href="{{ url_for('home') }}" class="text-white text-decoration-none fw-bold">← March Madness Madness</a>
-=======
         <a href="{{ url_for('home') }}" class="text-white text-decoration-none fw-bold">March Madness Madness</a>
->>>>>>> 68766a4b
         <div class="d-flex gap-2">
           <button id="themeToggle" class="theme-toggle" title="Toggle light/dark mode">
             <span id="themeIcon">☀️</span>
           </button>
-<<<<<<< HEAD
           <a href="{{ url_for('home') }}" class="btn btn-sm btn-outline-light">Table View</a>
-=======
           <a href="{{ url_for('table_view') }}" class="btn btn-sm btn-outline-light">Table View</a>
           {% if is_local %}
->>>>>>> 68766a4b
           <a href="{{ url_for('admin') }}" class="btn btn-sm btn-outline-light">Admin</a>
           {% endif %}
         </div>
@@ -185,11 +179,8 @@
           <div class="round-column round-64">
             <div class="round-label">Round 1</div>
             {% for game in regions["East"]["64"] %}
-<<<<<<< HEAD
-            <div class="matchup">
-=======
-            <div class="matchup" data-game-id="{{ game.id }}" data-next-game-id="{{ game.next_game_id or '' }}" data-next-slot="{{ game.next_game_slot or '' }}">
->>>>>>> 68766a4b
+            <div class="matchup">
+            <div class="matchup" data-game-id="{{ game.id }}" data-next-game-id="{{ game.next_game_id or '' }}" data-next-slot="{{ game.next_game_slot or '' }}">
               {% if game.spread %}
               <div class="matchup-spread">{{ game.spread_label() }}</div>
               {% endif %}
@@ -231,11 +222,8 @@
           <div class="round-column round-32">
             <div class="round-label">Round 2</div>
             {% for game in regions["East"]["32"] %}
-<<<<<<< HEAD
-            <div class="matchup">
-=======
-            <div class="matchup" data-game-id="{{ game.id }}" data-next-game-id="{{ game.next_game_id or '' }}" data-next-slot="{{ game.next_game_slot or '' }}">
->>>>>>> 68766a4b
+            <div class="matchup">
+            <div class="matchup" data-game-id="{{ game.id }}" data-next-game-id="{{ game.next_game_id or '' }}" data-next-slot="{{ game.next_game_slot or '' }}">
               {% if game.spread %}
               <div class="matchup-spread">{{ game.spread_label() }}</div>
               {% endif %}
@@ -277,11 +265,8 @@
           <div class="round-column round-16">
             <div class="round-label">Sweet 16</div>
             {% for game in regions["East"]["16"] %}
-<<<<<<< HEAD
-            <div class="matchup">
-=======
-            <div class="matchup" data-game-id="{{ game.id }}" data-next-game-id="{{ game.next_game_id or '' }}" data-next-slot="{{ game.next_game_slot or '' }}">
->>>>>>> 68766a4b
+            <div class="matchup">
+            <div class="matchup" data-game-id="{{ game.id }}" data-next-game-id="{{ game.next_game_id or '' }}" data-next-slot="{{ game.next_game_slot or '' }}">
               {% if game.spread %}
               <div class="matchup-spread">{{ game.spread_label() }}</div>
               {% endif %}
@@ -323,11 +308,8 @@
           <div class="round-column round-8">
             <div class="round-label">Elite 8</div>
             {% for game in regions["East"]["8"] %}
-<<<<<<< HEAD
-            <div class="matchup">
-=======
-            <div class="matchup" data-game-id="{{ game.id }}" data-next-game-id="{{ game.next_game_id or '' }}" data-next-slot="{{ game.next_game_slot or '' }}">
->>>>>>> 68766a4b
+            <div class="matchup">
+            <div class="matchup" data-game-id="{{ game.id }}" data-next-game-id="{{ game.next_game_id or '' }}" data-next-slot="{{ game.next_game_slot or '' }}">
               {% if game.spread %}
               <div class="matchup-spread">{{ game.spread_label() }}</div>
               {% endif %}
@@ -376,11 +358,8 @@
           <div class="round-column round-64">
             <div class="round-label">Round 1</div>
             {% for game in regions["South"]["64"] %}
-<<<<<<< HEAD
-            <div class="matchup">
-=======
-            <div class="matchup" data-game-id="{{ game.id }}" data-next-game-id="{{ game.next_game_id or '' }}" data-next-slot="{{ game.next_game_slot or '' }}">
->>>>>>> 68766a4b
+            <div class="matchup">
+            <div class="matchup" data-game-id="{{ game.id }}" data-next-game-id="{{ game.next_game_id or '' }}" data-next-slot="{{ game.next_game_slot or '' }}">
               {% if game.spread %}
               <div class="matchup-spread">{{ game.spread_label() }}</div>
               {% endif %}
@@ -422,11 +401,8 @@
           <div class="round-column round-32">
             <div class="round-label">Round 2</div>
             {% for game in regions["South"]["32"] %}
-<<<<<<< HEAD
-            <div class="matchup">
-=======
-            <div class="matchup" data-game-id="{{ game.id }}" data-next-game-id="{{ game.next_game_id or '' }}" data-next-slot="{{ game.next_game_slot or '' }}">
->>>>>>> 68766a4b
+            <div class="matchup">
+            <div class="matchup" data-game-id="{{ game.id }}" data-next-game-id="{{ game.next_game_id or '' }}" data-next-slot="{{ game.next_game_slot or '' }}">
               {% if game.spread %}
               <div class="matchup-spread">{{ game.spread_label() }}</div>
               {% endif %}
@@ -468,11 +444,8 @@
           <div class="round-column round-16">
             <div class="round-label">Sweet 16</div>
             {% for game in regions["South"]["16"] %}
-<<<<<<< HEAD
-            <div class="matchup">
-=======
-            <div class="matchup" data-game-id="{{ game.id }}" data-next-game-id="{{ game.next_game_id or '' }}" data-next-slot="{{ game.next_game_slot or '' }}">
->>>>>>> 68766a4b
+            <div class="matchup">
+            <div class="matchup" data-game-id="{{ game.id }}" data-next-game-id="{{ game.next_game_id or '' }}" data-next-slot="{{ game.next_game_slot or '' }}">
               {% if game.spread %}
               <div class="matchup-spread">{{ game.spread_label() }}</div>
               {% endif %}
@@ -514,11 +487,8 @@
           <div class="round-column round-8">
             <div class="round-label">Elite 8</div>
             {% for game in regions["South"]["8"] %}
-<<<<<<< HEAD
-            <div class="matchup">
-=======
-            <div class="matchup" data-game-id="{{ game.id }}" data-next-game-id="{{ game.next_game_id or '' }}" data-next-slot="{{ game.next_game_slot or '' }}">
->>>>>>> 68766a4b
+            <div class="matchup">
+            <div class="matchup" data-game-id="{{ game.id }}" data-next-game-id="{{ game.next_game_id or '' }}" data-next-slot="{{ game.next_game_slot or '' }}">
               {% if game.spread %}
               <div class="matchup-spread">{{ game.spread_label() }}</div>
               {% endif %}
@@ -567,11 +537,8 @@
           <div class="finals-section">
             <div class="finals-title">🏆 FINAL FOUR</div>
             {% for game in ff_games %}
-<<<<<<< HEAD
             <div class="matchup mb-2">
-=======
             <div class="matchup mb-2" data-game-id="{{ game.id }}" data-next-game-id="{{ game.next_game_id or '' }}" data-next-slot="{{ game.next_game_slot or '' }}">
->>>>>>> 68766a4b
               {% if game.spread %}
               <div class="matchup-spread">{{ game.spread_label() }}</div>
               {% endif %}
@@ -635,11 +602,8 @@
               {% else %}
           <div class="finals-section">
             <div class="finals-title">CHAMPIONSHIP</div>
-<<<<<<< HEAD
-            <div class="matchup">
-=======
+            <div class="matchup">
             <div class="matchup" data-game-id="{{ championship.id }}" data-next-game-id="{{ championship.next_game_id or '' }}" data-next-slot="{{ championship.next_game_slot or '' }}">
->>>>>>> 68766a4b
               {% if championship.spread %}
               <div class="matchup-spread">{{ championship.spread_label() }}</div>
               {% endif %}
@@ -691,11 +655,8 @@
           <div class="round-column round-8">
             <div class="round-label">Elite 8</div>
             {% for game in regions["West"]["8"] %}
-<<<<<<< HEAD
-            <div class="matchup">
-=======
-            <div class="matchup" data-game-id="{{ game.id }}" data-next-game-id="{{ game.next_game_id or '' }}" data-next-slot="{{ game.next_game_slot or '' }}">
->>>>>>> 68766a4b
+            <div class="matchup">
+            <div class="matchup" data-game-id="{{ game.id }}" data-next-game-id="{{ game.next_game_id or '' }}" data-next-slot="{{ game.next_game_slot or '' }}">
               {% if game.spread %}
               <div class="matchup-spread">{{ game.spread_label() }}</div>
               {% endif %}
@@ -737,11 +698,8 @@
           <div class="round-column round-16">
             <div class="round-label">Sweet 16</div>
             {% for game in regions["West"]["16"] %}
-<<<<<<< HEAD
-            <div class="matchup">
-=======
-            <div class="matchup" data-game-id="{{ game.id }}" data-next-game-id="{{ game.next_game_id or '' }}" data-next-slot="{{ game.next_game_slot or '' }}">
->>>>>>> 68766a4b
+            <div class="matchup">
+            <div class="matchup" data-game-id="{{ game.id }}" data-next-game-id="{{ game.next_game_id or '' }}" data-next-slot="{{ game.next_game_slot or '' }}">
               {% if game.spread %}
               <div class="matchup-spread">{{ game.spread_label() }}</div>
               {% endif %}
@@ -783,11 +741,8 @@
           <div class="round-column round-32">
             <div class="round-label">Round 2</div>
             {% for game in regions["West"]["32"] %}
-<<<<<<< HEAD
-            <div class="matchup">
-=======
-            <div class="matchup" data-game-id="{{ game.id }}" data-next-game-id="{{ game.next_game_id or '' }}" data-next-slot="{{ game.next_game_slot or '' }}">
->>>>>>> 68766a4b
+            <div class="matchup">
+            <div class="matchup" data-game-id="{{ game.id }}" data-next-game-id="{{ game.next_game_id or '' }}" data-next-slot="{{ game.next_game_slot or '' }}">
               {% if game.spread %}
               <div class="matchup-spread">{{ game.spread_label() }}</div>
               {% endif %}
@@ -829,11 +784,8 @@
           <div class="round-column round-64">
             <div class="round-label">Round 1</div>
             {% for game in regions["West"]["64"] %}
-<<<<<<< HEAD
-            <div class="matchup">
-=======
-            <div class="matchup" data-game-id="{{ game.id }}" data-next-game-id="{{ game.next_game_id or '' }}" data-next-slot="{{ game.next_game_slot or '' }}">
->>>>>>> 68766a4b
+            <div class="matchup">
+            <div class="matchup" data-game-id="{{ game.id }}" data-next-game-id="{{ game.next_game_id or '' }}" data-next-slot="{{ game.next_game_slot or '' }}">
               {% if game.spread %}
               <div class="matchup-spread">{{ game.spread_label() }}</div>
               {% endif %}
@@ -882,11 +834,8 @@
           <div class="round-column round-8">
             <div class="round-label">Elite 8</div>
             {% for game in regions["Midwest"]["8"] %}
-<<<<<<< HEAD
-            <div class="matchup">
-=======
-            <div class="matchup" data-game-id="{{ game.id }}" data-next-game-id="{{ game.next_game_id or '' }}" data-next-slot="{{ game.next_game_slot or '' }}">
->>>>>>> 68766a4b
+            <div class="matchup">
+            <div class="matchup" data-game-id="{{ game.id }}" data-next-game-id="{{ game.next_game_id or '' }}" data-next-slot="{{ game.next_game_slot or '' }}">
               {% if game.spread %}
               <div class="matchup-spread">{{ game.spread_label() }}</div>
               {% endif %}
@@ -928,11 +877,8 @@
           <div class="round-column round-16">
             <div class="round-label">Sweet 16</div>
             {% for game in regions["Midwest"]["16"] %}
-<<<<<<< HEAD
-            <div class="matchup">
-=======
-            <div class="matchup" data-game-id="{{ game.id }}" data-next-game-id="{{ game.next_game_id or '' }}" data-next-slot="{{ game.next_game_slot or '' }}">
->>>>>>> 68766a4b
+            <div class="matchup">
+            <div class="matchup" data-game-id="{{ game.id }}" data-next-game-id="{{ game.next_game_id or '' }}" data-next-slot="{{ game.next_game_slot or '' }}">
               {% if game.spread %}
               <div class="matchup-spread">{{ game.spread_label() }}</div>
               {% endif %}
@@ -974,11 +920,8 @@
           <div class="round-column round-32">
             <div class="round-label">Round 2</div>
             {% for game in regions["Midwest"]["32"] %}
-<<<<<<< HEAD
-            <div class="matchup">
-=======
-            <div class="matchup" data-game-id="{{ game.id }}" data-next-game-id="{{ game.next_game_id or '' }}" data-next-slot="{{ game.next_game_slot or '' }}">
->>>>>>> 68766a4b
+            <div class="matchup">
+            <div class="matchup" data-game-id="{{ game.id }}" data-next-game-id="{{ game.next_game_id or '' }}" data-next-slot="{{ game.next_game_slot or '' }}">
               {% if game.spread %}
               <div class="matchup-spread">{{ game.spread_label() }}</div>
               {% endif %}
@@ -1020,11 +963,8 @@
           <div class="round-column round-64">
             <div class="round-label">Round 1</div>
             {% for game in regions["Midwest"]["64"] %}
-<<<<<<< HEAD
-            <div class="matchup">
-=======
-            <div class="matchup" data-game-id="{{ game.id }}" data-next-game-id="{{ game.next_game_id or '' }}" data-next-slot="{{ game.next_game_slot or '' }}">
->>>>>>> 68766a4b
+            <div class="matchup">
+            <div class="matchup" data-game-id="{{ game.id }}" data-next-game-id="{{ game.next_game_id or '' }}" data-next-slot="{{ game.next_game_slot or '' }}">
               {% if game.spread %}
               <div class="matchup-spread">{{ game.spread_label() }}</div>
               {% endif %}
@@ -1202,8 +1142,6 @@
       // Re-align on window resize
       window.addEventListener('resize', alignBracket);
     })();
-<<<<<<< HEAD
-=======
 
     // Bracket connector lines
     (function() {
@@ -1291,7 +1229,6 @@
         resizeTimeout = setTimeout(drawConnectorLines, 150);
       });
     })();
->>>>>>> 68766a4b
   </script>
 </body>
 </html>