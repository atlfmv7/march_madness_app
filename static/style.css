/* static/style.css
   -------------------------------
   Enhanced styling for March Madness Madness
   ------------------------------- */

/* ==================== INDEX PAGE STYLES ==================== */

/* Live game row highlighting */
tr:has(.badge.text-bg-light:contains("In Progress")) {
  background-color: #fff3cd;
}

/* Winning team indicator (when live leader is shown) */
.badge.text-bg-success {
  animation: pulse 2s ease-in-out infinite;
}

@keyframes pulse {
  0%, 100% {
    opacity: 1;
  }
  50% {
    opacity: 0.7;
  }
}

/* Spread badge styling */
.badge.text-bg-info {
  font-family: 'Courier New', monospace;
  font-weight: bold;
}

/* Status badge colors */
.badge.text-bg-light {
  color: #212529 !important;
  background-color: #e9ecef !important;
}

/* Final status - make it stand out */
tr:has(.badge:contains("Final")) {
  opacity: 0.85;
}

/* Owner names - subtle emphasis */
.text-muted.small {
  font-size: 0.875rem;
  font-weight: 500;
}

/* Team seed styling */
span.text-muted:has-text("Seed") {
  font-size: 0.85rem;
  font-style: italic;
}

/* Responsive improvements */
@media (max-width: 768px) {
  .table {
    font-size: 0.875rem;
  }

  .table th, .table td {
    padding: 0.5rem 0.25rem;
  }
}

/* Year selector styling */
.form-select-sm {
  min-width: 100px;
}

/* Live indicator pulse */
@keyframes blink {
  0%, 49% {
    opacity: 1;
  }
  50%, 100% {
    opacity: 0.3;
  }
}

.navbar .badge.bg-success {
  animation: blink 1.5s ease-in-out infinite;
}

/* Score display emphasis */
.small.text-muted:has-text("Score:") {
  font-weight: 600;
  color: #495057 !important;
}

/* Empty state styling */
.alert-warning {
  border-left: 4px solid #ffc107;
}

/* Card shadows for depth */
.card.shadow-sm:hover {
  box-shadow: 0 0.5rem 1rem rgba(0, 0, 0, 0.15) !important;
  transition: box-shadow 0.3s ease-in-out;
}

/* Round headers */
.h6.text-uppercase.text-muted {
  border-bottom: 2px solid #dee2e6;
  padding-bottom: 0.5rem;
  margin-bottom: 1rem;
  font-weight: 600;
  letter-spacing: 0.05em;
}

/* ==================== BRACKET PAGE STYLES ==================== */

/* Bracket body background - DARK MODE (default) */
body.bracket-page {
  background: linear-gradient(135deg, #1a1a2e 0%, #16213e 100%);
  min-height: 100vh;
  color: #fff;
  transition: background 0.3s ease, color 0.3s ease;
}

/* LIGHT MODE */
body.bracket-page.light-mode {
  background: linear-gradient(135deg, #f5f7fa 0%, #e8eef5 100%);
  color: #333;
}

.bracket-wrapper {
  overflow-x: auto;
  padding: 20px;
  background: rgba(0, 0, 0, 0.2);
  border-radius: 12px;
  margin: 0 auto;
  max-width: 100%;
}

/* Main bracket container - horizontal layout */
.bracket-container {
  min-width: 2400px;
  display: flex;
  justify-content: center;
  align-items: center;
  padding: 40px 20px;
  gap: 40px;
  background: linear-gradient(135deg, rgba(30, 30, 48, 0.6) 0%, rgba(42, 42, 64, 0.6) 100%);
  border-radius: 8px;
  box-shadow: 0 8px 32px rgba(0, 0, 0, 0.3);
}

/* Header */
.bracket-header {
  text-align: center;
  margin-bottom: 40px;
}

.bracket-title {
  font-size: 2.5rem;
  font-weight: bold;
  color: #fff;
  text-shadow: 2px 2px 4px rgba(0,0,0,0.5);
  margin-bottom: 10px;
}

/* Light mode bracket title */
body.bracket-page.light-mode .bracket-title {
  color: #1a1a2e;
  text-shadow: 2px 2px 4px rgba(0,0,0,0.1);
}

/* Year selector on bracket page */
.bracket-year-selector {
  background: #1e1e30;
  color: #fff;
  border-color: #4a90e2;
}

/* Light mode year selector */
body.bracket-page.light-mode .bracket-year-selector {
  background: #fff;
  color: #333;
  border-color: #d0d7de;
}

<<<<<<< HEAD
=======
/* Light mode bracket wrapper and container */
body.bracket-page.light-mode .bracket-wrapper {
  background: rgba(255, 255, 255, 0.6);
}

body.bracket-page.light-mode .bracket-container {
  background: linear-gradient(135deg, rgba(255, 255, 255, 0.8) 0%, rgba(248, 249, 250, 0.9) 100%);
  box-shadow: 0 8px 32px rgba(0, 0, 0, 0.1);
}

>>>>>>> 68766a4b
/* Tournament Stats */
.tournament-stats {
  display: flex;
  justify-content: center;
  gap: 30px;
  margin: 0 auto 40px;
  max-width: 800px;
  flex-wrap: wrap;
}

.stat-card {
  flex: 1;
  min-width: 300px;
  background: linear-gradient(135deg, #1e1e30 0%, #2a2a40 100%);
  border-radius: 12px;
  padding: 20px;
  box-shadow: 0 4px 15px rgba(0,0,0,0.3);
  border: 2px solid;
  display: flex;
  align-items: center;
  gap: 15px;
}

.stat-card.high-score {
  border-color: #ff6b6b;
}

.stat-card.low-score {
  border-color: #4ecdc4;
}

.stat-icon {
  font-size: 3rem;
  line-height: 1;
}

.stat-details {
  flex: 1;
}

.stat-label {
  font-size: 0.75rem;
  text-transform: uppercase;
  letter-spacing: 1px;
  color: #888;
  margin-bottom: 5px;
}

.stat-value {
  font-size: 2rem;
  font-weight: bold;
  color: #fff;
  margin-bottom: 8px;
}

.stat-card.high-score .stat-value {
  color: #ff6b6b;
}

.stat-card.low-score .stat-value {
  color: #4ecdc4;
}

.stat-info {
  font-size: 0.85rem;
  color: #ccc;
  line-height: 1.6;
}

.stat-round {
  display: inline-block;
  background: rgba(74, 144, 226, 0.2);
  color: #4a90e2;
  padding: 2px 8px;
  border-radius: 4px;
  font-size: 0.75rem;
  margin-top: 5px;
}

/* Light mode tournament stats */
body.bracket-page.light-mode .stat-card {
  background: linear-gradient(135deg, #ffffff 0%, #f8f9fa 100%);
  box-shadow: 0 2px 8px rgba(0,0,0,0.1);
}

body.bracket-page.light-mode .stat-label {
  color: #6c757d;
}

body.bracket-page.light-mode .stat-value {
  color: #212529;
}

body.bracket-page.light-mode .stat-card.high-score .stat-value {
  color: #dc3545;
}

body.bracket-page.light-mode .stat-card.low-score .stat-value {
  color: #17a2b8;
}

body.bracket-page.light-mode .stat-info {
  color: #495057;
}

body.bracket-page.light-mode .stat-round {
  background: rgba(13, 110, 253, 0.1);
  color: #0d6efd;
}

/* Left and Right bracket halves */
.bracket-half {
  display: flex;
  flex-direction: column;
  gap: 100px;
}

/* Region Container */
.region-bracket {
  display: flex;
  gap: 25px;
  position: relative;
  align-items: flex-start; /* Align columns at top so labels are on same horizontal line */
}

/* Both sides use normal row direction */
.bracket-half.left .region-bracket,
.bracket-half.right .region-bracket {
  flex-direction: row;
}

.region-name {
  position: absolute;
  top: -30px;
  left: 50%;
  transform: translateX(-50%);
  font-size: 1.3rem;
  font-weight: bold;
  color: #4a90e2;
  text-transform: uppercase;
  letter-spacing: 2px;
  white-space: nowrap;
}

/* Light mode region name */
body.bracket-page.light-mode .region-name {
  color: #2563eb;
}

/* Round Columns */
.round-column {
  display: flex;
  flex-direction: column;
  min-width: 180px;
  position: relative;
<<<<<<< HEAD
=======
  padding-top: 26px; /* Add space for absolutely positioned label */
>>>>>>> 68766a4b
}

.round-label {
  text-align: center;
  font-size: 0.65rem;
  font-weight: bold;
  color: #888;
  text-transform: uppercase;
  letter-spacing: 1px;
<<<<<<< HEAD
  margin-bottom: 8px;
  position: relative;
=======
  min-height: 18px; /* Ensure consistent label height */
  line-height: 18px;
  position: absolute; /* Position labels absolutely */
  top: 0; /* Align all labels at the top */
  left: 0;
  right: 0;
>>>>>>> 68766a4b
  z-index: 1;
}

/* Matchup Cards */
.matchup {
  background: #1e1e30;
  border: 2px solid #2a2a40;
  border-radius: 6px;
  margin: 6px 0;
  position: relative;
  box-shadow: 0 2px 8px rgba(0,0,0,0.3);
  min-height: 60px;
  transition: background 0.3s ease, border-color 0.3s ease;
}

/* Round 64 uses normal flow */
.round-column.round-64 .matchup {
  position: relative;
}

/* Other rounds use absolute positioning (set by JavaScript) */
.round-column.round-32 .matchup,
.round-column.round-16 .matchup,
.round-column.round-8 .matchup {
  position: absolute;
  left: 0;
  right: 0;
}

/* Light mode matchup */
body.bracket-page.light-mode .matchup {
  background: #ffffff;
  border: 2px solid #d0d7de;
  box-shadow: 0 2px 8px rgba(0,0,0,0.1);
}

.matchup:hover {
  border-color: #4a90e2;
  box-shadow: 0 4px 16px rgba(74, 144, 226, 0.3);
}

/* Matchup spread display */
.matchup-spread {
  position: absolute;
  top: -10px;
  right: 8px;
  background: #4a90e2;
  color: white;
  font-size: 0.6rem;
  font-weight: bold;
  padding: 2px 6px;
  border-radius: 3px;
  box-shadow: 0 2px 4px rgba(0,0,0,0.3);
  z-index: 1;
}

<<<<<<< HEAD
=======
.game-time {
  font-size: 0.6rem;
  color: #888;
  text-align: center;
  padding: 4px 0;
  background: rgba(0,0,0,0.1);
  border-top: 1px solid #2a2a40;
}

/* Light mode game-time */
body.bracket-page.light-mode .game-time {
  color: #666;
  background: rgba(0,0,0,0.03);
  border-top: 1px solid #d0d7de;
}

>>>>>>> 68766a4b
.team {
  padding: 8px 10px;
  display: flex;
  align-items: center;
  gap: 6px;
  border-bottom: 1px solid #2a2a40;
  cursor: pointer;
  transition: all 0.2s;
}

/* Light mode team border */
body.bracket-page.light-mode .team {
  border-bottom: 1px solid #d0d7de;
}

.team:last-child {
  border-bottom: none;
}

.team:hover {
  background: rgba(74, 144, 226, 0.1);
}

.team.winner {
  background: rgba(76, 175, 80, 0.2);
  font-weight: bold;
}

/* Light mode winner */
body.bracket-page.light-mode .team.winner {
  background: rgba(76, 175, 80, 0.15);
}

.team.loser {
  opacity: 0.4;
}

/* Light mode loser */
body.bracket-page.light-mode .team.loser {
  opacity: 0.5;
}

.seed {
  background: #4a90e2;
  color: white;
  font-size: 0.65rem;
  font-weight: bold;
  padding: 2px 5px;
  border-radius: 3px;
  min-width: 20px;
  text-align: center;
}

/* Team info container (name + owner) */
.team-info {
  flex: 1;
  display: flex;
  flex-direction: column;
  gap: 2px;
  min-width: 0;
}

.team-name {
  font-size: 0.8rem;
  font-weight: 500;
  color: #fff;
  white-space: nowrap;
  overflow: hidden;
  text-overflow: ellipsis;
}

/* Light mode team name */
body.bracket-page.light-mode .team-name {
  color: #333;
}

.team-owner {
  font-size: 0.6rem;
  color: #888;
  white-space: nowrap;
  overflow: hidden;
  text-overflow: ellipsis;
}

/* Light mode team owner */
body.bracket-page.light-mode .team-owner {
  color: #666;
}

.score {
  font-size: 0.85rem;
  font-weight: bold;
  color: #4a90e2;
  min-width: 25px;
  text-align: right;
}

.team.winner .score {
  color: #4caf50;
}

/* Empty slots */
.empty-slot {
  padding: 10px;
  text-align: center;
  color: #666;
  font-style: italic;
  font-size: 0.75rem;
}

/* Light mode empty slot */
body.bracket-page.light-mode .empty-slot {
  color: #999;
}

/* Center section - Final Four & Championship */
.center-section {
  display: flex;
  flex-direction: column;
  align-items: center;
  gap: 40px;
  min-width: 320px;
}

.finals-container {
  display: flex;
  flex-direction: column;
  gap: 30px;
  width: 100%;
}

.finals-section {
  background: linear-gradient(135deg, #4a90e2 0%, #357abd 100%);
  padding: 20px;
  border-radius: 12px;
  box-shadow: 0 8px 25px rgba(0,0,0,0.5);
  transition: background 0.3s ease, box-shadow 0.3s ease;
}

/* Light mode finals section */
body.bracket-page.light-mode .finals-section {
  background: linear-gradient(135deg, #3b82f6 0%, #2563eb 100%);
  box-shadow: 0 8px 25px rgba(0,0,0,0.2);
}

.finals-title {
  text-align: center;
  font-size: 1.3rem;
  font-weight: bold;
  color: white;
  margin-bottom: 15px;
  text-transform: uppercase;
  letter-spacing: 2px;
}

.champion-section {
  text-align: center;
  padding: 35px 25px;
  background: linear-gradient(135deg, #ffd700 0%, #ffed4e 100%);
  border-radius: 12px;
  box-shadow: 0 10px 40px rgba(255, 215, 0, 0.5);
  width: 100%;
  transition: box-shadow 0.3s ease;
}

/* Light mode champion section */
body.bracket-page.light-mode .champion-section {
  box-shadow: 0 10px 40px rgba(255, 215, 0, 0.3);
}

.champion-title {
  font-size: 1.8rem;
  font-weight: bold;
  color: #1a1a2e;
  margin-bottom: 15px;
}

.champion-team {
  font-size: 2.2rem;
  font-weight: bold;
  color: #1a1a2e;
  text-shadow: 2px 2px 4px rgba(0,0,0,0.2);
}

.champion-owner {
  font-size: 1.1rem;
  color: #333;
  margin-top: 8px;
}

/* Navigation */
.nav-bar {
  background: rgba(0,0,0,0.3);
  padding: 15px 0;
  margin-bottom: 20px;
  transition: background 0.3s ease;
}

<<<<<<< HEAD
=======
.nav-content {
  max-width: 1400px;
  margin: 0 auto;
  padding: 0 32px;
}

>>>>>>> 68766a4b
/* Light mode nav bar */
body.bracket-page.light-mode .nav-bar {
  background: rgba(255,255,255,0.9);
  border-bottom: 1px solid #d0d7de;
}

/* Light mode nav links */
body.bracket-page.light-mode .nav-bar a {
  color: #333 !important;
}

body.bracket-page.light-mode .nav-bar .btn-outline-light {
  color: #333;
  border-color: #333;
}

body.bracket-page.light-mode .nav-bar .btn-outline-light:hover {
  background: #333;
  color: #fff;
}

<<<<<<< HEAD
=======
/* Score Ticker */
.score-ticker {
  background: #1a1a2e;
  border-top: 2px solid #4a90e2;
  border-bottom: 2px solid #4a90e2;
  padding: 10px 0;
  overflow: hidden;
  position: relative;
  margin-bottom: 20px;
}

.ticker-content {
  display: flex;
  animation: scroll-left 60s linear infinite;
  gap: 40px;
}

@keyframes scroll-left {
  0% {
    transform: translateX(0);
  }
  100% {
    transform: translateX(-50%);
  }
}

.ticker-game {
  display: flex;
  align-items: center;
  gap: 12px;
  background: rgba(255,255,255,0.05);
  padding: 8px 16px;
  border-radius: 6px;
  min-width: 380px;
  flex-shrink: 0;
}

.ticker-status {
  font-size: 0.7rem;
  font-weight: bold;
  text-transform: uppercase;
  padding: 3px 8px;
  border-radius: 3px;
  background: #666;
  color: #fff;
  min-width: 70px;
  text-align: center;
}

.ticker-status.live {
  background: #ff4444;
  animation: pulse 2s ease-in-out infinite;
}

.ticker-status.final {
  background: #28a745;
}

@keyframes pulse {
  0%, 100% {
    opacity: 1;
  }
  50% {
    opacity: 0.6;
  }
}

.ticker-matchup {
  display: flex;
  flex-direction: column;
  gap: 4px;
  flex: 1;
}

.ticker-team {
  display: flex;
  justify-content: space-between;
  align-items: center;
  gap: 8px;
  padding: 4px 8px;
  border-radius: 4px;
  transition: all 0.3s ease;
}

/* Highlight spread winner for completed games (green) */
.ticker-team.spread-winner {
  background: rgba(40, 167, 69, 0.3);
  border: 1px solid rgba(40, 167, 69, 0.6);
}

/* Highlight current leader for in-progress games (yellow/orange) */
.ticker-team.live-leader {
  background: rgba(255, 193, 7, 0.3);
  border: 1px solid rgba(255, 193, 7, 0.6);
}

.ticker-team-name {
  font-size: 0.85rem;
  color: #ccc;
  font-weight: 600;
  white-space: nowrap;
  overflow: hidden;
  text-overflow: ellipsis;
  min-width: 80px;
}

.ticker-owner {
  font-size: 0.7rem;
  color: #999;
  font-style: italic;
  white-space: nowrap;
  overflow: hidden;
  text-overflow: ellipsis;
  flex: 1;
  min-width: 60px;
}

.ticker-score {
  font-size: 0.9rem;
  font-weight: bold;
  color: #fff;
  min-width: 30px;
  text-align: right;
}

.ticker-spread {
  font-size: 0.7rem;
  color: #4a90e2;
  font-weight: bold;
  padding: 3px 8px;
  background: rgba(74, 144, 226, 0.2);
  border-radius: 3px;
  white-space: nowrap;
}

.ticker-round {
  font-size: 0.7rem;
  color: #888;
  padding: 3px 8px;
  background: rgba(255,255,255,0.05);
  border-radius: 3px;
}

/* Light mode score ticker */
body.bracket-page.light-mode .score-ticker {
  background: #f8f9fa;
  border-color: #0d6efd;
}

body.bracket-page.light-mode .ticker-game {
  background: rgba(0,0,0,0.03);
}

body.bracket-page.light-mode .ticker-status {
  background: #6c757d;
}

body.bracket-page.light-mode .ticker-status.live {
  background: #dc3545;
}

body.bracket-page.light-mode .ticker-status.final {
  background: #198754;
}

body.bracket-page.light-mode .ticker-team.spread-winner {
  background: rgba(25, 135, 84, 0.2);
  border: 1px solid rgba(25, 135, 84, 0.5);
}

body.bracket-page.light-mode .ticker-team.live-leader {
  background: rgba(255, 193, 7, 0.2);
  border: 1px solid rgba(255, 193, 7, 0.5);
}

body.bracket-page.light-mode .ticker-team-name {
  color: #495057;
}

body.bracket-page.light-mode .ticker-owner {
  color: #6c757d;
}

body.bracket-page.light-mode .ticker-score {
  color: #212529;
}

body.bracket-page.light-mode .ticker-spread {
  color: #0d6efd;
  background: rgba(13, 110, 253, 0.1);
}

body.bracket-page.light-mode .ticker-round {
  color: #6c757d;
  background: rgba(0,0,0,0.05);
}

>>>>>>> 68766a4b
/* Theme toggle button */
.theme-toggle {
  background: rgba(255,255,255,0.1);
  border: 1px solid rgba(255,255,255,0.3);
  color: #fff;
  padding: 6px 12px;
  border-radius: 4px;
  cursor: pointer;
  font-size: 0.9rem;
  transition: all 0.3s ease;
}

.theme-toggle:hover {
  background: rgba(255,255,255,0.2);
}

body.bracket-page.light-mode .theme-toggle {
  background: rgba(0,0,0,0.05);
  border-color: rgba(0,0,0,0.2);
  color: #333;
}

body.bracket-page.light-mode .theme-toggle:hover {
  background: rgba(0,0,0,0.1);
}

/* Responsive */
@media (max-width: 2400px) {
  .bracket-container {
    min-width: 2000px;
  }
  .round-column {
    min-width: 160px;
  }
}

/* ==================== ADMIN PAGES STYLES ==================== */

/* Admin draft page styles */
.team-row:hover {
  background-color: #f8f9fa;
}

.complete-badge {
  animation: pulse 2s ease-in-out infinite;
}

/* Inline form display */
.inline-form {
  display: inline;
}

/* Inline form with margin */
.inline-form-with-margin {
  display: inline;
  margin-left: 10px;
}

/* Small region text */
.region-text-small {
  font-size: 0.75rem;
}

/* Table column widths - Participants page */
.participants-table th:nth-child(1) {
  width: 5%;
}

.participants-table th:nth-child(2) {
  width: 35%;
}

.participants-table th:nth-child(3) {
  width: 35%;
}

.participants-table th:nth-child(4) {
  width: 25%;
}

/* Table column widths - Draft page */
.draft-table th:nth-child(1) {
  width: 5%;
}

.draft-table th:nth-child(2) {
  width: 40%;
}

.draft-table th:nth-child(3) {
  width: 55%;
}

/* Table column widths - Index page games table */
.games-table th:nth-child(1) {
  width: 35%;
}

.games-table th:nth-child(2) {
  width: 35%;
}

.games-table th:nth-child(3) {
  width: 15%;
}

.games-table th:nth-child(4) {
  width: 15%;
}

.games-table th:nth-child(5) {
  width: 20%;
}

/* ==================== MOBILE RESPONSIVE STYLES ==================== */

/* Tablet and below */
@media (max-width: 1024px) {
  /* Make bracket scrollable horizontally */
  .bracket-wrapper {
    overflow-x: auto;
    -webkit-overflow-scrolling: touch;
  }

  .bracket-container {
    min-width: 1400px; /* Reduced from 2000px */
  }

  /* Reduce round column width */
  .round-column {
    min-width: 140px;
  }

  /* Smaller matchups */
  .matchup {
    font-size: 0.85rem;
  }

  /* Stats cards stack vertically on tablets */
  .tournament-stats {
    flex-direction: column;
    max-width: 100%;
  }

  .stat-card {
    min-width: 100%;
  }
}

/* Mobile devices */
@media (max-width: 768px) {
  /* Header and navigation */
  .bracket-header {
    padding: 15px 10px;
  }

  .bracket-title {
    font-size: 1.25rem;
  }

  .nav-bar {
    padding: 10px 0;
  }

  .nav-bar .btn {
    font-size: 0.75rem;
    padding: 4px 8px;
  }

  .theme-toggle {
    padding: 4px 8px;
    font-size: 0.8rem;
  }

  /* Tournament stats - more compact */
  .tournament-stats {
    margin: 0 10px 20px;
    gap: 15px;
  }

  .stat-card {
    padding: 15px;
    flex-direction: row;
    min-width: 100%;
  }

  .stat-icon {
    font-size: 2rem;
  }

  .stat-value {
    font-size: 1.5rem;
  }

  .stat-label {
    font-size: 0.65rem;
  }

  .stat-info {
    font-size: 0.75rem;
  }

  /* Score ticker - more compact */
  .score-ticker {
    padding: 8px 0;
  }

  .ticker-game {
    min-width: 320px;
    padding: 6px 12px;
    gap: 8px;
  }

  .ticker-status {
    font-size: 0.6rem;
    min-width: 60px;
    padding: 2px 6px;
  }

  .ticker-team {
    gap: 6px;
    padding: 3px 6px;
  }

  .ticker-team-name {
    font-size: 0.75rem;
    min-width: 60px;
  }

  .ticker-owner {
    font-size: 0.6rem;
    min-width: 50px;
  }

  .ticker-score {
    font-size: 0.8rem;
  }

  .ticker-spread {
    font-size: 0.6rem;
    padding: 2px 6px;
  }

  .ticker-round {
    font-size: 0.65rem;
  }

  /* Bracket container - allow horizontal scroll */
  .bracket-wrapper {
    padding: 0;
  }

  .bracket-container {
    min-width: 1200px; /* Reduced for mobile */
    padding: 10px;
  }

  /* Round columns - more compact */
  .round-column {
    min-width: 120px;
    gap: 8px;
  }

  .round-label {
    font-size: 0.7rem;
    padding: 4px;
  }

  /* Matchups - smaller and more compact */
  .matchup {
    margin-bottom: 8px;
    font-size: 0.75rem;
    min-height: 50px;
  }

  .team {
    padding: 6px 8px;
    gap: 4px;
  }

  /* Team elements */
  .seed {
    font-size: 0.65rem;
    width: 18px;
    height: 18px;
    min-width: 18px;
  }

  .team-name {
    font-size: 0.7rem;
  }

  .team-owner {
    font-size: 0.55rem;
  }

  .score {
    font-size: 0.75rem;
    min-width: 24px;
  }

  /* Spread badge */
  .matchup-spread {
    font-size: 0.55rem;
    padding: 1px 4px;
    top: -8px;
    right: 6px;
  }

  /* Game time */
  .game-time {
    font-size: 0.55rem;
    padding: 3px 0;
  }

  /* Region labels */
  .region-name {
    font-size: 0.85rem;
    padding: 6px 10px;
  }

  /* Finals section */
  .finals-section {
    padding: 15px 10px;
  }

  .finals-title {
    font-size: 1rem;
  }

  /* Bracket halves spacing */
  .bracket-half {
    gap: 40px;
  }

  .region-bracket {
    gap: 15px;
  }

  /* Year selector */
  .bracket-year-selector {
    font-size: 0.8rem;
  }

  /* Empty slots */
  .empty-slot {
    padding: 8px;
    font-size: 0.7rem;
  }
}

/* Small mobile devices */
@media (max-width: 480px) {
  .bracket-title {
    font-size: 1rem;
  }

  .nav-bar .btn {
    font-size: 0.7rem;
    padding: 3px 6px;
  }

  .tournament-stats {
    margin: 0 5px 15px;
  }

  .stat-card {
    padding: 10px;
  }

  .stat-icon {
    font-size: 1.5rem;
  }

  .stat-value {
    font-size: 1.25rem;
  }

  .bracket-container {
    min-width: 1000px; /* Even more compact for very small screens */
    padding: 5px;
  }

  .round-column {
    min-width: 100px;
  }

  .matchup {
    font-size: 0.7rem;
    min-height: 45px;
  }

  .team {
    padding: 5px 6px;
  }

  .team-name {
    font-size: 0.65rem;
  }

  .team-owner {
    font-size: 0.5rem;
  }

  .ticker-game {
    min-width: 280px;
  }
}

/* Landscape orientation hint for mobile */
@media (max-width: 768px) and (orientation: portrait) {
  .bracket-wrapper::before {
    content: "💡 Tip: Rotate your device for the best bracket viewing experience";
    display: block;
    background: rgba(74, 144, 226, 0.15);
    color: #4a90e2;
    padding: 8px;
    text-align: center;
    font-size: 0.75rem;
    border-radius: 4px;
    margin: 10px;
  }
}

/* Light mode landscape hint */
body.bracket-page.light-mode .bracket-wrapper::before {
  background: rgba(13, 110, 253, 0.1);
  color: #0d6efd;
}

/* Bracket connector lines */
.bracket-wrapper {
  position: relative;
}

#bracket-connectors {
  position: absolute;
  top: 0;
  left: 0;
  width: 100%;
  height: 100%;
  pointer-events: none;
  z-index: 1;
}

/* Connector line color for light mode */
body.bracket-page.light-mode {
  --connector-color: #cbd5e0;
}

/* Connector line color for dark mode */
body.bracket-page:not(.light-mode) {
  --connector-color: #4a5568;
}

.bracket-connector {
  transition: stroke 0.3s ease;
}

/* Make matchups appear above connectors */
.matchup {
  position: relative;
  z-index: 2;
}<|MERGE_RESOLUTION|>--- conflicted
+++ resolved
@@ -181,8 +181,6 @@
   border-color: #d0d7de;
 }
 
-<<<<<<< HEAD
-=======
 /* Light mode bracket wrapper and container */
 body.bracket-page.light-mode .bracket-wrapper {
   background: rgba(255, 255, 255, 0.6);
@@ -193,7 +191,6 @@
   box-shadow: 0 8px 32px rgba(0, 0, 0, 0.1);
 }
 
->>>>>>> 68766a4b
 /* Tournament Stats */
 .tournament-stats {
   display: flex;
@@ -349,10 +346,7 @@
   flex-direction: column;
   min-width: 180px;
   position: relative;
-<<<<<<< HEAD
-=======
   padding-top: 26px; /* Add space for absolutely positioned label */
->>>>>>> 68766a4b
 }
 
 .round-label {
@@ -362,17 +356,14 @@
   color: #888;
   text-transform: uppercase;
   letter-spacing: 1px;
-<<<<<<< HEAD
   margin-bottom: 8px;
   position: relative;
-=======
   min-height: 18px; /* Ensure consistent label height */
   line-height: 18px;
   position: absolute; /* Position labels absolutely */
   top: 0; /* Align all labels at the top */
   left: 0;
   right: 0;
->>>>>>> 68766a4b
   z-index: 1;
 }
 
@@ -429,8 +420,6 @@
   z-index: 1;
 }
 
-<<<<<<< HEAD
-=======
 .game-time {
   font-size: 0.6rem;
   color: #888;
@@ -447,7 +436,6 @@
   border-top: 1px solid #d0d7de;
 }
 
->>>>>>> 68766a4b
 .team {
   padding: 8px 10px;
   display: flex;
@@ -646,15 +634,12 @@
   transition: background 0.3s ease;
 }
 
-<<<<<<< HEAD
-=======
 .nav-content {
   max-width: 1400px;
   margin: 0 auto;
   padding: 0 32px;
 }
 
->>>>>>> 68766a4b
 /* Light mode nav bar */
 body.bracket-page.light-mode .nav-bar {
   background: rgba(255,255,255,0.9);
@@ -676,8 +661,6 @@
   color: #fff;
 }
 
-<<<<<<< HEAD
-=======
 /* Score Ticker */
 .score-ticker {
   background: #1a1a2e;
@@ -875,7 +858,6 @@
   background: rgba(0,0,0,0.05);
 }
 
->>>>>>> 68766a4b
 /* Theme toggle button */
 .theme-toggle {
   background: rgba(255,255,255,0.1);
